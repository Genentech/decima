--- conflicted
+++ resolved
@@ -3,40 +3,6 @@
 
 
 @click.command()
-<<<<<<< HEAD
-@click.option("--device", type=int, help="Which GPU to use.")
-@click.option("--ckpts", multiple=True, required=True, help="Path to the model checkpoint(s).")
-@click.option("--h5_file", required=True, help="Path to h5 file indexed by genes.")
-@click.option("--matrix_file", required=True, help="Path to h5ad file containing genes to predict.")
-@click.option("--out_file", required=True, help="Output file path.")
-@click.option("--key", type=str, default=None, help="train, val or test. If None, all genes will be predicted.")
-@click.option("--max_seq_shift", default=0, help="Maximum jitter for augmentation.")
-@click.option("--bs", default=8, help="Batch size.")
-@click.option("--num_workers", default=16, help="Number of workers.")
-def cli_predict_genes(device, ckpts, h5_file, matrix_file, out_file, key, max_seq_shift, bs, num_workers):
-    """Make predictions for all genes."""
-    torch.set_float32_matmul_precision("medium")
-
-    # TODO: device is unused, set the device appropriately
-    os.environ["CUDA_VISIBLE_DEVICES"] = str(device)
-    device = torch.device(0)
-
-    print("Loading anndata")
-    ad = anndata.read_h5ad(matrix_file)
-    if key is not None:
-        print(f"Subsetting anndata to {key} genes")
-        ad = ad[:, ad.var.dataset == key]
-    assert np.all(list_genes(h5_file, key=key) == ad.var_names.tolist())
-
-    print("Making dataset")
-    ds = HDF5Dataset(
-        key=key,
-        h5_file=h5_file,
-        ad=ad,
-        seq_len=DECIMA_CONTEXT_SIZE,
-        max_seq_shift=max_seq_shift,
-    )
-=======
 @click.option("-o", "--output", type=click.Path(), help="Path to the output h5ad file.")
 @click.option(
     "--genes",
@@ -80,21 +46,12 @@
 
     if isinstance(device, str) and device.isdigit():
         device = int(device)
->>>>>>> 2542b28d
 
     if genes is not None:
         genes = genes.split(",")
 
-<<<<<<< HEAD
-    print("Computing predictions")
-    preds = (
-        np.stack([model.predict_on_dataset(ds, devices=0, batch_size=bs, num_workers=num_workers) for model in models]).mean(0).T
-    )
-    ad.layers["preds"] = preds
-=======
     if save_replicates and (model != "ensemble"):
         raise ValueError("`--save-replicates` is only supported for ensemble model (`--model ensemble`).")
->>>>>>> 2542b28d
 
     ad = predict_gene_expression(
         genes=genes,
@@ -107,28 +64,4 @@
         genome=genome,
         save_replicates=save_replicates,
     )
-<<<<<<< HEAD
-
-    print("Computing correlation per track")
-    if key is None:
-        for dataset in ad.var.dataset.unique():
-            ad.obs[f"{dataset}_pearson"] = [
-                np.corrcoef(
-                    ad[i, ad.var.dataset == dataset].X,
-                    ad[i, ad.var.dataset == dataset].layers["preds"],
-                )[0, 1]
-                for i in range(ad.shape[0])
-            ]
-            print(
-                f"Mean Pearson Correlation per pseudobulk over {dataset} genes: {ad.obs[f'{dataset}_pearson'].mean().round(2)}"
-            )
-    else:
-        ad.obs[f"{key}_pearson"] = [np.corrcoef(ad[i, :].X, ad[i, :].layers["preds"])[0, 1] for i in range(ad.shape[0])]
-        print(f"Mean Pearson Correlation per pseudobulk over {key} genes: {ad.obs[f'{key}_pearson'].mean().round(2)}")
-
-    print(f"Saving to {out_file}")
-    ad.write_h5ad(out_file)
-    print("Saved.")
-=======
-    ad.write_h5ad(output)
->>>>>>> 2542b28d
+    ad.write_h5ad(output)