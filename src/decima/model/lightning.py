--- conflicted
+++ resolved
@@ -590,7 +590,6 @@
     def reset_transform(self) -> None:
         if hasattr(self, "models"):
             for model in self.models:
-<<<<<<< HEAD
                 model.reset_transform()
 
     def transform(self, x: Tensor) -> Tensor:
@@ -614,7 +613,4 @@
             )
             return {"expression": expression, "warnings": batch["warning"]}
         else:
-            return self(batch)
-=======
-                model.reset_transform()
->>>>>>> f739160e
+            return self(batch)