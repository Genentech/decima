"""
The LightningModel class.
"""

from datetime import datetime
from typing import Callable, List, Optional, Tuple, Union

import pytorch_lightning as pl
import torch
from einops import rearrange
from grelu.lightning.metrics import MSE, PearsonCorrCoef
from grelu.utils import make_list
from pytorch_lightning.callbacks import ModelCheckpoint
from pytorch_lightning.loggers import CSVLogger, WandbLogger
from torch import Tensor, nn, optim
from torch.utils.data import DataLoader
from torch.utils.data.dataloader import default_collate
from torchmetrics import MetricCollection

from .decima_model import DecimaModel
from .loss import TaskWisePoissonMultinomialLoss
from .metrics import DiseaseLfcMSE, WarningCounter, GenePearsonCorrCoef


default_train_params = {
    "lr": 4e-5,
    "batch_size": 4,
    "num_workers": 1,
    "devices": 0,
    "logger": "csv",
    "save_dir": ".",
    "max_epochs": 15,
    "accumulate_grad_batches": 1,
    "total_weight": 1e-4,
    "disease_weight": 1e-2,
    "clip": 0.0,
    "save_top_k": 1,
}


class LightningModel(pl.LightningModule):
    """
    Wrapper for predictive sequence models

    Args:
        model_params: Dictionary of parameters specifying model architecture
        train_params: Dictionary specifying training parameters
        data_params: Dictionary specifying parameters of the training data.
            This is empty by default and will be filled at the time of
            training.
    """

    def __init__(self, model_params: dict, train_params: dict = {}, data_params: dict = {}) -> None:
        super().__init__()

        self.save_hyperparameters(ignore=["model"])

        # Add default training parameters
        for key in default_train_params.keys():
            if key not in train_params:
                train_params[key] = default_train_params[key]

        # Save params
        self.model_params = model_params
        self.train_params = train_params
        self.data_params = data_params

        # Build model
        self.model = DecimaModel(**{k: v for k, v in self.model_params.items()})

        # Set up loss function
        self.loss = TaskWisePoissonMultinomialLoss(total_weight=self.train_params["total_weight"], debug=True)
        self.val_losses = []
        self.test_losses = []

        # Set up activation function
        self.activation = torch.exp

        # Inititalize metrics
        _metrics = {
            "mse": MSE(num_outputs=self.model.head.n_tasks, average=False),
            "task_pearson": PearsonCorrCoef(num_outputs=self.model.head.n_tasks, average=False),
            "gene_pearson": GenePearsonCorrCoef(average=False),
        }
        if "pairs" in self.train_params:
            _metrics["disease_lfc_mse"] = DiseaseLfcMSE(pairs=self.train_params["pairs"], average=False)
        metrics = MetricCollection(_metrics)
        self.val_metrics = metrics.clone(prefix="val_")
        self.test_metrics = metrics.clone(prefix="test_")
        self.warning_counter = WarningCounter()

        # Initialize prediction transform
        self.reset_transform()

    def format_input(self, x: Union[Tuple[Tensor, Tensor], Tensor]) -> Tensor:
        """
        Extract the one-hot encoded sequence from the input
        """
        # if x is a tuple of sequence, label, return the sequence
        if isinstance(x, Tensor):
            if x.ndim == 3:
                return x
            else:
                return x.unsqueeze(0)
        elif isinstance(x, Tuple):
            return x[0]
        else:
            raise Exception("Cannot perform forward pass on the given input format.")

    def forward(
        self,
        x: Union[Tuple[Tensor, Tensor], Tensor, str, List[str]],
        logits: bool = False,
    ) -> Tensor:
        """
        Forward pass
        """
        # Format the input as a one-hot encoded tensor
        x = self.format_input(x)

        # Run the model
        x = self.model(x)

        # forward() produces prediction (e.g. post-activation)
        # unless logits=True, which is used in loss functions
        if not logits:
            x = self.activation(x)

        # Apply transform
        x = self.transform(x)
        return x

    def training_step(self, batch: Tensor, batch_idx: int) -> Tensor:
        x, y = batch
        logits = self.forward(x, logits=True)
        loss = self.loss(logits, y)
        self.log("train_loss", loss, logger=True, on_step=True, on_epoch=True, prog_bar=True)
        return loss

    def validation_step(self, batch: Tensor, batch_idx: int) -> Tensor:
        x, y = batch
        logits = self.forward(x, logits=True)
        loss = self.loss(logits, y)
        y_hat = self.activation(logits)
        self.log("val_loss", loss, logger=True, on_step=False, on_epoch=True)
        self.val_metrics.update(y_hat, y)
        self.val_losses.append(loss)
        return loss

    def on_validation_epoch_end(self):
        """
        Calculate metrics for entire validation set
        """
        # Compute metrics
        val_metrics = self.val_metrics.compute()
        mean_val_metrics = {k: v.mean() for k, v in val_metrics.items()}
        # Compute loss
        losses = torch.stack(self.val_losses)
        mean_losses = torch.mean(losses)
        # Log
        self.log_dict(mean_val_metrics)
        self.log("val_loss", mean_losses)

        self.val_metrics.reset()
        self.val_losses = []

    def test_step(self, batch: Tensor, batch_idx: int) -> Tensor:
        """
        Calculate metrics after a single test step
        """
        x, y = batch
        logits = self.forward(x, logits=True)
        loss = self.loss(logits, y)
        y_hat = self.activation(logits)
        self.log("test_loss", loss, logger=True, on_step=False, on_epoch=True)
        self.test_metrics.update(y_hat, y)
        self.test_losses.append(loss)
        return loss

    def on_test_epoch_end(self) -> None:
        """
        Calculate metrics for entire test set
        """
        self.computed_test_metrics = self.test_metrics.compute()
        self.log_dict({k: v.mean() for k, v in self.computed_test_metrics.items()})
        losses = torch.stack(self.test_losses)
        self.log("test_loss", torch.mean(losses))
        self.test_metrics.reset()
        self.test_losses = []

    def configure_optimizers(self) -> None:
        """
        Configure oprimizer for training
        """
        return optim.Adam(self.parameters(), lr=self.train_params["lr"])

    def count_params(self) -> int:
        """
        Number of gradient enabled parameters in the model
        """
        return sum(p.numel() for p in self.model.parameters() if p.requires_grad)

    def parse_logger(self) -> str:
        """
        Parses the name of the logger supplied in train_params.
        """
        if "name" not in self.train_params:
            self.train_params["name"] = datetime.now().strftime("%Y_%d_%m_%H_%M")
        if self.train_params["logger"] == "wandb":
            logger = WandbLogger(
                name=self.train_params["name"],
                log_model=True,
                save_dir=self.train_params["save_dir"],
            )
        elif self.train_params["logger"] == "csv":
            logger = CSVLogger(name=self.train_params["name"], save_dir=self.train_params["save_dir"])
        else:
            raise NotImplementedError
        return logger

    def add_transform(self, prediction_transform: Callable) -> None:
        """
        Add a prediction transform
        """
        if prediction_transform is not None:
            self.transform = prediction_transform

    def reset_transform(self) -> None:
        """
        Remove a prediction transform
        """
        self.transform = nn.Identity()

    def make_train_loader(
        self,
        dataset: Callable,
        batch_size: Optional[int] = None,
        num_workers: Optional[int] = None,
    ) -> Callable:
        """
        Make dataloader for training
        """
        return DataLoader(
            dataset,
            batch_size=batch_size or self.train_params["batch_size"],
            shuffle=True,
            num_workers=num_workers or self.train_params["num_workers"],
        )

    def make_test_loader(
        self,
        dataset: Callable,
        batch_size: Optional[int] = None,
        num_workers: Optional[int] = None,
    ) -> Callable:
        """
        Make dataloader for validation and testing
        """
        return DataLoader(
            dataset,
            batch_size=batch_size or self.train_params["batch_size"],
            shuffle=False,
            num_workers=num_workers or self.train_params["num_workers"],
        )

    def make_predict_loader(
        self,
        dataset: Callable,
        batch_size: Optional[int] = None,
        num_workers: Optional[int] = None,
        **kwargs,
    ) -> Callable:
        """
        Make dataloader for prediction
        """
        dataset.predict = True
        return DataLoader(
            dataset,
            batch_size=batch_size or self.train_params["batch_size"],
            shuffle=False,
            num_workers=num_workers or self.train_params["num_workers"],
            **kwargs,
        )

    def train_on_dataset(
        self,
        train_dataset: Callable,
        val_dataset: Callable,
        checkpoint_path: Optional[str] = None,
    ):
        """
        Train model and optionally log metrics to wandb.

        Args:
            train_dataset (Dataset): Dataset object that yields training examples
            val_dataset (Dataset) : Dataset object that yields training examples
            checkpoint_path (str): Path to model checkpoint from which to resume training.
                The optimizer will be set to its checkpointed state.

        Returns:
            PyTorch Lightning Trainer
        """
        torch.set_float32_matmul_precision("medium")

        # Set up logging
        logger = self.parse_logger()

        # Set up trainer
        trainer = pl.Trainer(
            max_epochs=self.train_params["max_epochs"],
            accelerator="gpu",
            devices=make_list(self.train_params["devices"]),
            logger=logger,
            callbacks=[ModelCheckpoint(monitor="val_loss", mode="min", save_top_k=self.train_params["save_top_k"])],
            default_root_dir=self.train_params["save_dir"],
            accumulate_grad_batches=self.train_params["accumulate_grad_batches"],
            gradient_clip_val=self.train_params["clip"],
            precision="16-mixed",
        )

        # Make dataloaders
        train_dataloader = self.make_train_loader(train_dataset)
        val_dataloader = self.make_test_loader(val_dataset)

        if checkpoint_path is None:
            # First validation pass
            trainer.validate(model=self, dataloaders=val_dataloader)
            self.val_metrics.reset()

        # Add data parameters
        self.data_params["tasks"] = train_dataset.tasks.reset_index(names="name").to_dict(orient="list")

        for attr, value in self._get_dataset_attrs(train_dataset):
            self.data_params["train_" + attr] = value

        for attr, value in self._get_dataset_attrs(val_dataset):
            self.data_params["val_" + attr] = value

        # Training
        trainer.fit(
            model=self,
            train_dataloaders=train_dataloader,
            val_dataloaders=val_dataloader,
            ckpt_path=checkpoint_path,
        )
        return trainer

    def _get_dataset_attrs(self, dataset: Callable) -> None:
        """
        Read data parameters from a dataset object
        """
        for attr in dir(dataset):
            if not attr.startswith("_") and not attr.isupper():
                value = getattr(dataset, attr)
                if (
                    (isinstance(value, str))
                    or (isinstance(value, int))
                    or (isinstance(value, float))
                    or (value is None)
                ):
                    yield attr, value

    def on_save_checkpoint(self, checkpoint: dict) -> None:
        checkpoint["hyper_parameters"]["data_params"] = self.data_params

    def predict_step(self, batch, batch_idx, dataloader_idx=0) -> Union[dict, Tensor]:
        """
        Predict for a single batch of sequences or variants

        Args:
            batch: Batch of sequences or variants
            batch_idx: Index of the batch
            dataloader_idx: Index of the dataloader

        Returns:
            Dictionary containing predictions and warnings or a tensor of predictions
        """

        seq = batch["seq"] if isinstance(batch, dict) else batch

        expression = self(seq)

        if isinstance(batch, dict):
            return {"expression": expression, "warnings": batch["warning"]}
        else:
            return expression

    def predict_on_dataset(
        self,
        dataset: Callable,
        devices: Optional[int] = None,
        num_workers: int = 1,
        batch_size: int = 6,
        augment_aggfunc: Union[str, Callable] = "mean",
        compare_func: Optional[Union[str, Callable]] = None,
    ):
        """
        Predict for a dataset of sequences or variants

        Args:
            dataset: Dataset object that yields one-hot encoded sequences

            devices: Number of devices to use,
                e.g. machine has 4 gpu's but only want to use 2 for predictions

            num_workers: Number of workers for data loader

            batch_size: Batch size for data loader

        Returns:
            Model predictions as a numpy array or dataframe
        """
        torch.set_float32_matmul_precision("medium")

        accelerator = "auto"
        if devices is None:
            devices = "auto"  # use all devices
            accelerator = "gpu" if torch.cuda.is_available() else "auto"

        if accelerator == "auto":
            trainer = pl.Trainer(accelerator=accelerator, logger=False)
        else:
            trainer = pl.Trainer(accelerator=accelerator, devices=devices, logger=False)

        # Make dataloader
        dataloader = self.make_predict_loader(
            dataset,
            num_workers=num_workers,
            batch_size=batch_size,
            collate_fn=dataset.collate_fn if hasattr(dataset, "collate_fn") else default_collate,
        )

        # Predict
        results = trainer.predict(self, dataloader)

        if isinstance(results[0], dict):
            expression = torch.concat([r["expression"] for r in results]).squeeze(-1)
            for r in results:
                self.warning_counter.update(r["warnings"])

            # Reshape predictions
            expression = rearrange(
                expression,
                "(b n a) t -> b n a t",
                n=dataset.n_augmented,
                a=dataset.n_alleles,
            )

            # Convert predictions to numpy array
            expression = expression.detach().cpu().numpy()

            # Subtract alleles
            expression = expression[:, :, 1, :] - expression[:, :, 0, :]  # BNT

            # Average over augmentations
            expression = expression.mean(1)

            return {"expression": expression, "warnings": self.warning_counter.compute()}

        else:
            # Reshape predictions
            results = rearrange(
                torch.concat(results),
                "(b n) t 1 -> b n t",
                n=dataset.n_augmented,
            )

<<<<<<< HEAD
            # Convert predictions to numpy array
            results = results.detach().cpu().numpy()
=======
        expression = np.mean(expression, axis=-2)  # B T
>>>>>>> 3dc14d7c

            return results.mean(1)  # B T

    def get_task_idxs(
        self,
        tasks: Union[int, str, List[int], List[str]],
        key: str = "name",
        invert: bool = False,
    ) -> Union[int, List[int]]:
        """
        Given a task name or metadata entry, get the task index
        If integers are provided, return them unchanged

        Args:
            tasks: A string corresponding to a task name or metadata entry,
                or an integer indicating the index of a task, or a list of strings/integers
            key: key to model.data_params["tasks"] in which the relevant task data is
                stored. "name" will be used by default.
            invert: Get indices for all tasks except those listed in tasks

        Returns:
            The index or indices of the corresponding task(s) in the model's
            output.
        """
        # If a string is provided, extract the index
        if isinstance(tasks, str):
            return self.data_params["tasks"][key].index(tasks)
        # If an integer is provided, return it as the index
        elif isinstance(tasks, int):
            return tasks
        # If a list is provided, return teh index for each element
        elif isinstance(tasks, list):
            return [self.get_task_idxs(task) for task in tasks]
        else:
            raise TypeError("Input must be a list, string or integer")
        if invert:
            return [i for i in range(self.model_params["n_tasks"]) if i not in make_list(tasks)]


class EnsembleLightningModel(LightningModel):
    def __init__(self, models: List[LightningModel]):
        super().__init__(
            model_params=models[0].model_params,
            train_params=models[0].train_params,
            data_params=models[0].data_params,
        )
        self.models = nn.ModuleList(models)

    def forward(self, x: Tensor) -> Tensor:
        return torch.concat([model(x) for model in self.models], dim=0)

    def training_step(self, batch: Tensor, batch_idx: int) -> Tensor:
        raise NotImplementedError("Ensemble training is not implemented.")

    def validation_step(self, batch: Tensor, batch_idx: int) -> Tensor:
        raise NotImplementedError("Ensemble validation is not implemented.")

    def test_step(self, batch: Tensor, batch_idx: int) -> Tensor:
        raise NotImplementedError("Ensemble test is not implemented.")

    def predict_on_dataset(
        self,
        dataset: Callable,
        devices: Optional[int] = None,
        num_workers: int = 1,
        batch_size: int = 6,
        augment_aggfunc: Union[str, Callable] = "mean",
        compare_func: Optional[Union[str, Callable]] = None,
    ):
        preds = super().predict_on_dataset(
            dataset=dataset,
            devices=devices,
            num_workers=num_workers,
            batch_size=batch_size,
            augment_aggfunc=augment_aggfunc,
            compare_func=compare_func,
        )
        expression = rearrange(
            preds["expression"],
            "(e b) t -> e b t",
            e=len(self.models),
        )
        return {
            "expression": expression.mean(axis=0),
            "warnings": preds["warnings"],
            "ensemble_preds": expression,
        }

    @classmethod
    def load_from_checkpoints(cls, checkpoints: List[str]):
        models = []
        for checkpoint in checkpoints:
            models.append(LightningModel.load_from_checkpoint(checkpoint))
        return cls(models)

    def add_transform(self, prediction_transform: Callable) -> None:
        for model in self.models:
            model.add_transform(prediction_transform)<|MERGE_RESOLUTION|>--- conflicted
+++ resolved
@@ -465,13 +465,8 @@
                 n=dataset.n_augmented,
             )
 
-<<<<<<< HEAD
             # Convert predictions to numpy array
             results = results.detach().cpu().numpy()
-=======
-        expression = np.mean(expression, axis=-2)  # B T
->>>>>>> 3dc14d7c
-
             return results.mean(1)  # B T
 
     def get_task_idxs(
