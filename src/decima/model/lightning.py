"""
The LightningModel class.
"""

from datetime import datetime
from typing import Callable, List, Optional, Tuple, Union

import pytorch_lightning as pl
import torch
from einops import rearrange
from grelu.lightning.metrics import MSE, PearsonCorrCoef
from grelu.utils import make_list
from pytorch_lightning.callbacks import ModelCheckpoint
from pytorch_lightning.loggers import CSVLogger, WandbLogger
from torch import Tensor, nn, optim
from torch.utils.data import DataLoader
from torch.utils.data.dataloader import default_collate
from torchmetrics import MetricCollection

from .decima_model import DecimaModel
from .loss import TaskWisePoissonMultinomialLoss
from .metrics import DiseaseLfcMSE, WarningCounter, GenePearsonCorrCoef


default_train_params = {
    "lr": 4e-5,
    "batch_size": 4,
    "num_workers": 1,
    "devices": 0,
    "logger": "csv",
    "save_dir": ".",
    "max_epochs": 15,
    "accumulate_grad_batches": 1,
    "total_weight": 1e-4,
    "disease_weight": 1e-2,
    "clip": 0.0,
    "save_top_k": 1,
    "pin_memory": True,
}


class LightningModel(pl.LightningModule):
    """
    Wrapper for predictive sequence models

    Args:
        model_params: Dictionary of parameters specifying model architecture
        train_params: Dictionary specifying training parameters
        data_params: Dictionary specifying parameters of the training data.
            This is empty by default and will be filled at the time of
            training.
    """

    def __init__(self, model_params: dict, train_params: dict = {}, data_params: dict = {}) -> None:
        super().__init__()

        self.save_hyperparameters(ignore=["model"])

        # Add default training parameters
        for key in default_train_params.keys():
            if key not in train_params:
                train_params[key] = default_train_params[key]

        # Save params
        self.model_params = model_params
        self.train_params = train_params
        self.data_params = data_params

        # Build model
        self.model = DecimaModel(**{k: v for k, v in self.model_params.items()})

        # Set up loss function
        self.loss = TaskWisePoissonMultinomialLoss(total_weight=self.train_params["total_weight"], debug=True)
        self.val_losses = []
        self.test_losses = []

        # Set up activation function
        self.activation = torch.exp

        # Inititalize metrics
        _metrics = {
            "mse": MSE(num_outputs=self.model.head.n_tasks, average=False),
            "task_pearson": PearsonCorrCoef(num_outputs=self.model.head.n_tasks, average=False),
            "gene_pearson": GenePearsonCorrCoef(average=False),
        }
        if "pairs" in self.train_params:
            _metrics["disease_lfc_mse"] = DiseaseLfcMSE(pairs=self.train_params["pairs"], average=False)
        metrics = MetricCollection(_metrics)
        self.val_metrics = metrics.clone(prefix="val_")
        self.test_metrics = metrics.clone(prefix="test_")
        self.warning_counter = WarningCounter()

        # Initialize prediction transform
        self.reset_transform()

    def format_input(self, x: Union[Tuple[Tensor, Tensor], Tensor]) -> Tensor:
        """
        Extract the one-hot encoded sequence from the input
        """
        # if x is a tuple of sequence, label, return the sequence
        if isinstance(x, Tensor):
            if x.ndim == 3:
                return x
            else:
                return x.unsqueeze(0)
        elif isinstance(x, Tuple):
            return x[0]
        else:
            raise Exception("Cannot perform forward pass on the given input format.")

    def forward(
        self,
        x: Union[Tuple[Tensor, Tensor], Tensor, str, List[str]],
        logits: bool = False,
    ) -> Tensor:
        """
        Forward pass
        """
        # Format the input as a one-hot encoded tensor
        x = self.format_input(x)

        # Run the model
        x = self.model(x)

        # forward() produces prediction (e.g. post-activation)
        # unless logits=True, which is used in loss functions
        if not logits:
            x = self.activation(x)

        # Apply transform
        x = self.transform(x)
        return x

    def training_step(self, batch: Tensor, batch_idx: int) -> Tensor:
        x, y = batch
        logits = self.forward(x, logits=True)
        loss = self.loss(logits, y)
        self.log("train_loss", loss, logger=True, on_step=True, on_epoch=True, prog_bar=True)
        return loss

    def validation_step(self, batch: Tensor, batch_idx: int) -> Tensor:
        x, y = batch
        logits = self.forward(x, logits=True)
        loss = self.loss(logits, y)
        y_hat = self.activation(logits)
        self.log("val_loss", loss, logger=True, on_step=False, on_epoch=True)
        self.val_metrics.update(y_hat, y)
        self.val_losses.append(loss)
        return loss

    def on_validation_epoch_end(self):
        """
        Calculate metrics for entire validation set
        """
        # Compute metrics
        val_metrics = self.val_metrics.compute()
        mean_val_metrics = {k: v.mean() for k, v in val_metrics.items()}
        # Compute loss
        losses = torch.stack(self.val_losses)
        mean_losses = torch.mean(losses)
        # Log
        self.log_dict(mean_val_metrics)
        self.log("val_loss", mean_losses)

        self.val_metrics.reset()
        self.val_losses = []

    def test_step(self, batch: Tensor, batch_idx: int) -> Tensor:
        """
        Calculate metrics after a single test step
        """
        x, y = batch
        logits = self.forward(x, logits=True)
        loss = self.loss(logits, y)
        y_hat = self.activation(logits)
        self.log("test_loss", loss, logger=True, on_step=False, on_epoch=True)
        self.test_metrics.update(y_hat, y)
        self.test_losses.append(loss)
        return loss

    def on_test_epoch_end(self) -> None:
        """
        Calculate metrics for entire test set
        """
        self.computed_test_metrics = self.test_metrics.compute()
        self.log_dict({k: v.mean() for k, v in self.computed_test_metrics.items()})
        losses = torch.stack(self.test_losses)
        self.log("test_loss", torch.mean(losses))
        self.test_metrics.reset()
        self.test_losses = []

    def configure_optimizers(self) -> None:
        """
        Configure oprimizer for training
        """
        return optim.Adam(self.parameters(), lr=self.train_params["lr"])

    def count_params(self) -> int:
        """
        Number of gradient enabled parameters in the model
        """
        return sum(p.numel() for p in self.model.parameters() if p.requires_grad)

    def parse_logger(self) -> str:
        """
        Parses the name of the logger supplied in train_params.
        """
        if "name" not in self.train_params:
            self.train_params["name"] = datetime.now().strftime("%Y_%d_%m_%H_%M")
        if self.train_params["logger"] == "wandb":
            logger = WandbLogger(
                name=self.train_params["name"],
                log_model=True,
                save_dir=self.train_params["save_dir"],
            )
        elif self.train_params["logger"] == "csv":
            logger = CSVLogger(name=self.train_params["name"], save_dir=self.train_params["save_dir"])
        else:
            raise NotImplementedError
        return logger

    def add_transform(self, prediction_transform: Callable) -> None:
        """
        Add a prediction transform
        """
        if prediction_transform is not None:
            self.transform = prediction_transform

    def reset_transform(self) -> None:
        """
        Remove a prediction transform
        """
        self.transform = nn.Identity()

    def make_train_loader(
        self,
        dataset: Callable,
        batch_size: Optional[int] = None,
        num_workers: Optional[int] = None,
    ) -> Callable:
        """
        Make dataloader for training
        """
        return DataLoader(
            dataset,
            batch_size=batch_size or self.train_params["batch_size"],
            shuffle=True,
            num_workers=num_workers or self.train_params["num_workers"],
            pin_memory=self.train_params.get("pin_memory", False),
        )

    def make_test_loader(
        self,
        dataset: Callable,
        batch_size: Optional[int] = None,
        num_workers: Optional[int] = None,
    ) -> Callable:
        """
        Make dataloader for validation and testing
        """
        return DataLoader(
            dataset,
            batch_size=batch_size or self.train_params["batch_size"],
            shuffle=False,
            num_workers=num_workers or self.train_params["num_workers"],
            pin_memory=self.train_params.get("pin_memory", False),
        )

    def make_predict_loader(
        self,
        dataset: Callable,
        batch_size: Optional[int] = None,
        num_workers: Optional[int] = None,
        **kwargs,
    ) -> Callable:
        """
        Make dataloader for prediction
        """
        dataset.predict = True
        return DataLoader(
            dataset,
            batch_size=batch_size or self.train_params["batch_size"],
            shuffle=False,
            num_workers=num_workers or self.train_params["num_workers"],
            **kwargs,
        )

    def train_on_dataset(
        self,
        train_dataset: Callable,
        val_dataset: Callable,
        checkpoint_path: Optional[str] = None,
    ):
        """
        Train model and optionally log metrics to wandb.

        Args:
            train_dataset (Dataset): Dataset object that yields training examples
            val_dataset (Dataset) : Dataset object that yields training examples
            checkpoint_path (str): Path to model checkpoint from which to resume training.
                The optimizer will be set to its checkpointed state.

        Returns:
            PyTorch Lightning Trainer
        """
        torch.set_float32_matmul_precision("medium")

        # Set up logging
        logger = self.parse_logger()

        # Set up trainer
        trainer = pl.Trainer(
            max_epochs=self.train_params["max_epochs"],
            accelerator="gpu",
            devices=make_list(self.train_params["devices"]),
            logger=logger,
            callbacks=[ModelCheckpoint(monitor="val_loss", mode="min", save_top_k=self.train_params["save_top_k"])],
            default_root_dir=self.train_params["save_dir"],
            accumulate_grad_batches=self.train_params["accumulate_grad_batches"],
            gradient_clip_val=self.train_params["clip"],
            precision="16-mixed",
        )

        # Make dataloaders
        train_dataloader = self.make_train_loader(train_dataset)
        val_dataloader = self.make_test_loader(val_dataset)

        # if checkpoint_path is None:
            # First validation pass
            # trainer.validate(model=self, dataloaders=val_dataloader)
            # self.val_metrics.reset()

        # Add data parameters
        self.data_params["tasks"] = train_dataset.tasks.reset_index(names="name").to_dict(orient="list")

        for attr, value in self._get_dataset_attrs(train_dataset):
            self.data_params["train_" + attr] = value

        for attr, value in self._get_dataset_attrs(val_dataset):
            self.data_params["val_" + attr] = value

        # Training
        trainer.fit(
            model=self,
            train_dataloaders=train_dataloader,
            val_dataloaders=val_dataloader,
            ckpt_path=checkpoint_path,
        )
        return trainer

    def _get_dataset_attrs(self, dataset: Callable) -> None:
        """
        Read data parameters from a dataset object
        """
        for attr in dir(dataset):
            if not attr.startswith("_") and not attr.isupper():
                value = getattr(dataset, attr)
                if (
                    (isinstance(value, str))
                    or (isinstance(value, int))
                    or (isinstance(value, float))
                    or (value is None)
                ):
                    yield attr, value

    def on_save_checkpoint(self, checkpoint: dict) -> None:
        checkpoint["hyper_parameters"]["data_params"] = self.data_params

    def predict_step(self, batch, batch_idx, dataloader_idx=0) -> Union[dict, Tensor]:
        """
        Predict for a single batch of sequences or variants

        Args:
            batch: Batch of sequences or variants
            batch_idx: Index of the batch
            dataloader_idx: Index of the dataloader

        Returns:
            Dictionary containing predictions and warnings or a tensor of predictions
        """

        seq = batch["seq"] if isinstance(batch, dict) else batch

        expression = self(seq)

        if isinstance(batch, dict):
            return {"expression": expression, "warnings": batch["warning"]}
        else:
            return expression

    def predict_on_dataset(
        self,
        dataset: Callable,
        devices: Optional[int] = None,
        num_workers: int = 1,
        batch_size: int = 6,
        augment_aggfunc: Union[str, Callable] = "mean",
        compare_func: Optional[Union[str, Callable]] = None,
    ):
        """
        Predict for a dataset of sequences or variants

        Args:
            dataset: Dataset object that yields one-hot encoded sequences

            devices: Number of devices to use,
                e.g. machine has 4 gpu's but only want to use 2 for predictions

            num_workers: Number of workers for data loader

            batch_size: Batch size for data loader

        Returns:
            Model predictions as a numpy array or dataframe
        """
        torch.set_float32_matmul_precision("medium")

        accelerator = "auto"
        if devices is None:
            devices = "auto"  # use all devices
            accelerator = "gpu" if torch.cuda.is_available() else "auto"

        if accelerator == "auto":
            trainer = pl.Trainer(accelerator=accelerator, logger=False)
        else:
            trainer = pl.Trainer(accelerator=accelerator, devices=devices, logger=False)

        # Make dataloader
        dataloader = self.make_predict_loader(
            dataset,
            num_workers=num_workers,
            batch_size=batch_size,
            collate_fn=dataset.collate_fn if hasattr(dataset, "collate_fn") else default_collate,
        )

        # Predict
        results = trainer.predict(self, dataloader)
<<<<<<< HEAD
=======
        if isinstance(results, dict):
            expression = torch.concat([r["expression"] for r in results]).squeeze(-1)

            for r in results:
                self.warning_counter.update(r["warnings"])
        else:
            expression = torch.concat(results).squeeze(-1)
>>>>>>> 2542b28d

        if isinstance(results[0], dict):
            expression = torch.concat([r["expression"] for r in results]).squeeze(-1)
            for r in results:
                self.warning_counter.update(r["warnings"])

            # Reshape predictions
            expression = rearrange(
                expression,
                "(b n a) t -> b n a t",
                n=dataset.n_augmented,
                a=dataset.n_alleles,
            )

            # Convert predictions to numpy array
            expression = expression.detach().cpu().numpy()

            # Subtract alleles
            expression = expression[:, :, 1, :] - expression[:, :, 0, :]  # BNT

            # Average over augmentations
            expression = expression.mean(1)

            return {"expression": expression, "warnings": self.warning_counter.compute()}

        else:
            # Reshape predictions
            results = rearrange(
                torch.concat(results),
                "(b n) t 1 -> b n t",
                n=dataset.n_augmented,
            )

            # Convert predictions to numpy array
            results = results.detach().cpu().numpy()
            return results.mean(1)  # B T

    def get_task_idxs(
        self,
        tasks: Union[int, str, List[int], List[str]],
        key: str = "name",
        invert: bool = False,
    ) -> Union[int, List[int]]:
        """
        Given a task name or metadata entry, get the task index
        If integers are provided, return them unchanged

        Args:
            tasks: A string corresponding to a task name or metadata entry,
                or an integer indicating the index of a task, or a list of strings/integers
            key: key to model.data_params["tasks"] in which the relevant task data is
                stored. "name" will be used by default.
            invert: Get indices for all tasks except those listed in tasks

        Returns:
            The index or indices of the corresponding task(s) in the model's
            output.
        """
        # If a string is provided, extract the index
        if isinstance(tasks, str):
            return self.data_params["tasks"][key].index(tasks)
        # If an integer is provided, return it as the index
        elif isinstance(tasks, int):
            return tasks
        # If a list is provided, return teh index for each element
        elif isinstance(tasks, list):
            return [self.get_task_idxs(task) for task in tasks]
        else:
            raise TypeError("Input must be a list, string or integer")
        if invert:
            return [i for i in range(self.model_params["n_tasks"]) if i not in make_list(tasks)]


class EnsembleLightningModel(LightningModel):
    def __init__(self, models: List[LightningModel]):
        super().__init__(
            model_params=models[0].model_params,
            train_params=models[0].train_params,
            data_params=models[0].data_params,
        )
        self.models = nn.ModuleList(models)

    def forward(self, x: Tensor) -> Tensor:
        return torch.concat([model(x) for model in self.models], dim=0)

    def training_step(self, batch: Tensor, batch_idx: int) -> Tensor:
        raise NotImplementedError("Ensemble training is not implemented.")

    def validation_step(self, batch: Tensor, batch_idx: int) -> Tensor:
        raise NotImplementedError("Ensemble validation is not implemented.")

    def test_step(self, batch: Tensor, batch_idx: int) -> Tensor:
        raise NotImplementedError("Ensemble test is not implemented.")

    def predict_on_dataset(
        self,
        dataset: Callable,
        devices: Optional[int] = None,
        num_workers: int = 1,
        batch_size: int = 6,
        augment_aggfunc: Union[str, Callable] = "mean",
        compare_func: Optional[Union[str, Callable]] = None,
    ):
        preds = super().predict_on_dataset(
            dataset=dataset,
            devices=devices,
            num_workers=num_workers,
            batch_size=batch_size,
            augment_aggfunc=augment_aggfunc,
            compare_func=compare_func,
        )
        expression = rearrange(
            preds["expression"],
            "(e b) t -> e b t",
            e=len(self.models),
        )
        return {
            "expression": expression.mean(axis=0),
            "warnings": preds["warnings"],
            "ensemble_preds": expression,
        }

    @classmethod
    def load_from_checkpoints(cls, checkpoints: List[str]):
        models = []
        for checkpoint in checkpoints:
            models.append(LightningModel.load_from_checkpoint(checkpoint))
        return cls(models)

    def add_transform(self, prediction_transform: Callable) -> None:
        for model in self.models:
            model.add_transform(prediction_transform)

    def reset_transform(self) -> None:
        for model in self.models:
            model.reset_transform()<|MERGE_RESOLUTION|>--- conflicted
+++ resolved
@@ -435,16 +435,6 @@
 
         # Predict
         results = trainer.predict(self, dataloader)
-<<<<<<< HEAD
-=======
-        if isinstance(results, dict):
-            expression = torch.concat([r["expression"] for r in results]).squeeze(-1)
-
-            for r in results:
-                self.warning_counter.update(r["warnings"])
-        else:
-            expression = torch.concat(results).squeeze(-1)
->>>>>>> 2542b28d
 
         if isinstance(results[0], dict):
             expression = torch.concat([r["expression"] for r in results]).squeeze(-1)
