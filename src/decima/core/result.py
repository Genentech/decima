--- conflicted
+++ resolved
@@ -172,32 +172,14 @@
             gene_meta: Gene metadata
             padding: Padding to add to the gene metadata
 
-<<<<<<< HEAD
-=======
-    def _pad_gene_metadata(self, gene_meta: pd.Series, padding: int = 0) -> pd.Series:
-        """
-        Pad gene metadata with padding.
-
-        Args:
-            gene_meta: Gene metadata
-            padding: Padding to add to the gene metadata
-
->>>>>>> f739160e
         Returns:
             pd.Series: Padded gene metadata
         """
         gene_meta = gene_meta.copy()
         gene_meta["start"] = gene_meta["start"] - padding
         gene_meta["end"] = gene_meta["end"] + padding
-<<<<<<< HEAD
-        gene_meta["gene_start"] = gene_meta["gene_start"] - padding
-        gene_meta["gene_end"] = gene_meta["gene_end"] + padding
-        gene_meta["gene_mask_start"] = gene_meta["gene_mask_start"] - padding
-        gene_meta["gene_mask_end"] = gene_meta["gene_mask_end"] - padding
-=======
         gene_meta["gene_mask_start"] = gene_meta["gene_mask_start"] + padding
         gene_meta["gene_mask_end"] = gene_meta["gene_mask_end"] + padding
->>>>>>> f739160e
         return gene_meta
 
     def prepare_one_hot(self, gene: str, variants: Optional[List[Dict]] = None, padding: int = 0) -> torch.Tensor:
