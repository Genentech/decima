# This file is used to configure your project.
# Read more about the various options under:
# https://setuptools.pypa.io/en/latest/userguide/declarative_config.html
# https://setuptools.pypa.io/en/latest/references/keywords.html

[metadata]
name = decima
description = Add a short description here!
author = Avantika Lal
author_email = lal.avantika@gene.com
license = Genentech Non-Commercial Software License Version 1.0
license_files = LICENSE.txt
long_description = file: README.md
long_description_content_type = text/markdown; charset=UTF-8; variant=GFM
url = https://github.com/genentech/decima
# Add here related links, for example:
project_urls =
    Documentation = https://github.com/genentech/decima
#    Source = https://github.com/pyscaffold/pyscaffold/
#    Changelog = https://pyscaffold.org/en/latest/changelog.html
#    Tracker = https://github.com/pyscaffold/pyscaffold/issues
#    Conda-Forge = https://anaconda.org/conda-forge/pyscaffold
#    Download = https://pypi.org/project/PyScaffold/#files
#    Twitter = https://twitter.com/PyScaffold

# Change if running only on Windows, Mac or Linux (comma-separated)
platforms = any

# Add here all kinds of additional classifiers as defined under
# https://pypi.org/classifiers/
classifiers =
    Development Status :: 4 - Beta
    Programming Language :: Python


[options]
zip_safe = False
packages = find_namespace:
include_package_data = True
package_dir =
    =src

# Require a min/specific Python version (comma-separated conditions)
python_requires = >=3.9

# Add here dependencies of your project (line-separated), e.g. requests>=2.2,<3.0.
# Version specifiers like >=2.2,<3.0 avoid problems due to API changes in
# new major versions. This works if the required packages follow Semantic Versioning.
# For more information, check out https://semver.org/.
install_requires =
    importlib-metadata; python_version<"3.8"
    click
    more_itertools
    wandb
    numpy
    torch
    pyfaidx
    genomepy
    grelu>=1.0.10
    lightning
    torchmetrics
    bioframe
    scipy
    scikit-learn
    pandas
    tqdm
    captum
    anndata
    h5py
    pyBigWig
    pyarrow
<<<<<<< HEAD
    tangermeme
    modisco-lite @ git+https://github.com/MuhammedHasan/tfmodisco-lite.git@faster-modisco
=======
    tangermeme>=1.0.0
    safetensors
    modisco-lite
>>>>>>> 2f190bb5

[options.packages.find]
where = src
exclude =
    tests

[options.extras_require]
vep =
    cyvcf2
all =
    %(vep)s

# Add here test requirements (semicolon/line-separated)
testing =
    setuptools
    pytest
    pytest-cov

[options.entry_points]
# Add here console scripts like:
console_scripts =
    decima = decima.cli:main
# For example:
# console_scripts =
#     fibonacci = decima.skeleton:run
# And any other entry points, for example:
# pyscaffold.cli =
#     awesome = pyscaffoldext.awesome.extension:AwesomeExtension

[tool:pytest]
# Specify command line options as you would do when invoking pytest directly.
# e.g. --cov-report html (or xml) for html/xml output or --junitxml junit.xml
# in order to write a coverage file that can be read by Jenkins.
# CAUTION: --cov flags may prohibit setting breakpoints while debugging.
#          Comment those flags to avoid this pytest issue.
addopts =
    --cov decima --cov-report term-missing
    --verbose
norecursedirs =
    dist
    build
    .tox
testpaths = tests
# Use pytest markers to select/deselect specific tests
# markers =
#     slow: mark tests as slow (deselect with '-m "not slow"')
#     system: mark end-to-end system tests

[devpi:upload]
# Options for the devpi: PyPI server and packaging tool
# VCS export must be deactivated since we are using setuptools-scm
no_vcs = 1
formats = bdist_wheel

[flake8]
# Some sane defaults for the code style checker flake8
max_line_length = 88
extend_ignore = E203, W503
# ^  Black-compatible
#    E203 and W503 have edge cases handled by black
exclude =
    .tox
    build
    dist
    .eggs
    docs/conf.py

[pyscaffold]
# PyScaffold's parameters when the project was created.
# This will be used when updating. Do not change!
version = 4.6
package = decima
extensions =
    github_actions
    no_skeleton
    pre_commit
    markdown<|MERGE_RESOLUTION|>--- conflicted
+++ resolved
@@ -69,14 +69,9 @@
     h5py
     pyBigWig
     pyarrow
-<<<<<<< HEAD
-    tangermeme
+    safetensors
+    tangermeme>=1.0.0
     modisco-lite @ git+https://github.com/MuhammedHasan/tfmodisco-lite.git@faster-modisco
-=======
-    tangermeme>=1.0.0
-    safetensors
-    modisco-lite
->>>>>>> 2f190bb5
 
 [options.packages.find]
 where = src
